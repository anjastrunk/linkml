<<<<<<< HEAD
"""Compliance tests for core constructs."""
=======
>>>>>>> 22e4df36
import sys
import unicodedata
from _decimal import Decimal

<<<<<<< HEAD
from _decimal import Decimal

=======
>>>>>>> 22e4df36
import pytest
from linkml_runtime.utils.formatutils import underscore
from pydantic.version import VERSION as PYDANTIC_VERSION

from tests.test_compliance.helper import (JSON_SCHEMA, OWL, PYDANTIC,
                                          PYDANTIC_ROOT_CLASS,
                                          PYTHON_DATACLASSES,
                                          PYTHON_DATACLASSES_ROOT_CLASS, SHACL,
                                          SHEX, SQL_DDL_POSTGRES,
                                          SQL_DDL_SQLITE, ValidationBehavior,
                                          check_data, metamodel_schemaview,
                                          validated_schema)
from tests.test_compliance.test_compliance import (CLASS_ANY, CLASS_C,
                                                   CORE_FRAMEWORKS,
                                                   EXAMPLE_STRING_VALUE_1,
                                                   EXAMPLE_STRING_VALUE_2,
                                                   EXAMPLE_STRING_VALUE_3,
                                                   SLOT_ID, SLOT_S1, SLOT_S2,
                                                   SLOT_S3)

IS_PYDANTIC_V1 = PYDANTIC_VERSION[0] == "1"


@pytest.mark.parametrize(
    "description,object,is_valid",
    [
        ("object may be empty", {}, True),
        (
            "not all attributes need to be specified",
            {
                SLOT_S1: EXAMPLE_STRING_VALUE_1,
            },
            True,
        ),
        (
            "all attributes can be specified",
            {
                SLOT_S1: EXAMPLE_STRING_VALUE_1,
                SLOT_S2: EXAMPLE_STRING_VALUE_2,
            },
            True,
        ),
        (
            "attributes not in the class are not allowed",
            {
                SLOT_S1: EXAMPLE_STRING_VALUE_1,
                SLOT_S2: EXAMPLE_STRING_VALUE_2,
                SLOT_S3: EXAMPLE_STRING_VALUE_3,
            },
            False,
        ),
    ],
)
@pytest.mark.parametrize("framework", CORE_FRAMEWORKS)
def test_attributes(framework, description, object, is_valid):
    """
    Tests basic behavior of attributes.

    Known issues:

    - None. This is core behavior all frameworks MUST support.

    :param framework: all should support attributes
    :param description: description of the test data
    :param object: object to check
    :param is_valid: whether the object is valid
    :return:
    """
    classes = {
        CLASS_C: {
            "attributes": {
                SLOT_S1: {
                    "_mappings": {
                        PYDANTIC: "s1: Optional[str] = Field(None",
                        PYTHON_DATACLASSES: "s1: Optional[str] = None",
                    }
                },
                SLOT_S2: {},
            },
            "_mappings": {
                PYDANTIC: f"class C({PYDANTIC_ROOT_CLASS}):",
                PYTHON_DATACLASSES: f"@dataclass\nclass C({PYTHON_DATACLASSES_ROOT_CLASS}):",
                JSON_SCHEMA: {
                    "$defs": {
                        "C": {
                            "additionalProperties": False,
                            "description": "",
                            "properties": {
                                "s1": {"type": "string"},
                                "s2": {"type": "string"},
                            },
                            "title": "C",
                            "type": "object",
                        }
                    }
                },
            },
        },
    }
    schema = validated_schema(test_attributes, "attributes", framework, classes=classes, core_elements=["attributes"])
    check_data(
        schema,
        description.replace(" ", "_"),
        framework,
        object,
        is_valid,
        target_class=CLASS_C,
        description="pattern",
    )


@pytest.mark.parametrize("example_value", ["", None, 1, 1.1, "1", True, False, Decimal("5.4")])
@pytest.mark.parametrize("linkml_type", ["string", "integer", "float", "double", "boolean"])
@pytest.mark.parametrize("framework", CORE_FRAMEWORKS)
def test_type_range(framework, linkml_type, example_value):
    """
    Tests behavior of built-in types.

    This test will check the cross-product of a set of example values again schemas where the
    expected type for these values varies.

    Known issues:

    - Many frameworks **coerce** values to the correct type.

    TODO: additional types

    - decimal
    - date types
    - curies and uris

    :param framework: all should support built-in types
    :param linkml_type: from the linkml metamodel
    :param example_value: value to check
    :return:
    """
    if isinstance(example_value, Decimal):
        pytest.skip("Decimal not supported by YAML - https://github.com/yaml/pyyaml/issues/255")
    metamodel = metamodel_schemaview()
    type_elt = metamodel.get_type(linkml_type)
    type_py_cls = eval(type_elt.repr if type_elt.repr else type_elt.base)
    typ_py_name = type_py_cls.__name__
    if linkml_type == "boolean" and framework == PYTHON_DATACLASSES:
        typ_py_name = "Union[bool, Bool]"
    classes = {
        CLASS_C: {
            "attributes": {
                SLOT_S1: {
                    "range": linkml_type,
                    "_mappings": {
                        PYDANTIC: f"{SLOT_S1}: Optional[{typ_py_name}]",
                        PYTHON_DATACLASSES: f"{SLOT_S1}: Optional[{typ_py_name}]",
                    },
                },
            }
        },
    }
    schema = validated_schema(test_type_range, linkml_type, framework, classes=classes, core_elements=["range"])
    expected_behavior = None
    v = example_value
    is_valid = isinstance(v, (type_py_cls, type(None)))
    bool2int = isinstance(v, bool) and linkml_type == "integer"
    if bool2int:
        is_valid = False
    coerced = None
    if not is_valid:
        try:
            coerced = {SLOT_S1: type_py_cls(v)}
        except (ValueError, TypeError):
            pass
    # Pydantic coerces by default; see https://docs.pydantic.dev/latest/usage/types/strict_types/
    if coerced:
        if sys.version_info < (3, 10) and framework == PYDANTIC and linkml_type == "boolean" and isinstance(v, float):
            # On Python 3.9 and earlier, Pydantic will coerce floats to bools. This goes against
            # what their docs say should happen or why it only affects older Python version.
            expected_behavior = ValidationBehavior.COERCES
        elif linkml_type == "boolean" and not isinstance(v, int) and v != "1":
            pass
        else:
            if framework in [PYDANTIC, PYTHON_DATACLASSES]:
                expected_behavior = ValidationBehavior.COERCES
                if framework == PYTHON_DATACLASSES and bool2int:
                    expected_behavior = ValidationBehavior.INCOMPLETE
            elif framework == JSON_SCHEMA:
                if linkml_type in ["float", "double"] and isinstance(v, int):
                    expected_behavior = ValidationBehavior.ACCEPTS
            elif framework in [OWL, SHACL, SHEX]:
                # OWL validation currently depends on python dataclasses to make instances;
                # this coerces
                expected_behavior = ValidationBehavior.INCOMPLETE
    if framework == SQL_DDL_SQLITE:
        if not is_valid:
            # SQLite effectively coerces everything and has no type checking
            expected_behavior = ValidationBehavior.INCOMPLETE
    check_data(
        schema,
        f"{type(example_value).__name__}-{example_value}",
        framework,
        {SLOT_S1: example_value},
        is_valid,
        expected_behavior=expected_behavior,
        target_class=CLASS_C,
        coerced=coerced,
        description="pattern",
    )


@pytest.mark.parametrize(
    "name,range,minimum,maximum,value,valid",
    [
        ("integer", "integer", 1, 10, 5, True),
        ("integer", "integer", 1, 10, 15, False),
        ("float", "float", 1.5, 10.5, 1.6, True),
        ("float", "float", 1.5, 10.5, 1.4, False),
    ],
)
@pytest.mark.parametrize("framework", CORE_FRAMEWORKS)
def test_min_max_values(framework, name, range, minimum, maximum, value, valid):
    """
    Tests behavior of min/max values.

    :param framework:
    :param name:
    :param range:
    :param minimum:
    :param maximum:
    :param value:
    :param valid:
    :return:
    """
    if isinstance(value, Decimal):
        pytest.skip("Decimal not supported by YAML - https://github.com/yaml/pyyaml/issues/255")
    classes = {
        CLASS_C: {
            "attributes": {
                SLOT_S1: {
                    "range": range,
                    "minimum_value": minimum,
                    "maximum_value": maximum,
                },
            }
        },
    }
    schema = validated_schema(
        test_min_max_values, name, framework, classes=classes, core_elements=["minimum_value", "maximum_value"]
    )
    expected_behavior = ValidationBehavior.IMPLEMENTS
    if framework in [SQL_DDL_SQLITE, PYTHON_DATACLASSES] or (framework == PYDANTIC and IS_PYDANTIC_V1):
        if not valid:
            expected_behavior = ValidationBehavior.INCOMPLETE
    check_data(
        schema,
        f"{type(value).__name__}-{value}",
        framework,
        {SLOT_S1: value},
        valid,
        expected_behavior=expected_behavior,
        target_class=CLASS_C,
        coerced=False,
        description="min-max values",
    )


@pytest.mark.parametrize("example_value", ["", None, 1, 1.1, "1", True, False, Decimal("5.4"), {}, {"foo": 1}])
@pytest.mark.parametrize("framework", CORE_FRAMEWORKS)
def test_any_type(framework, example_value):
    """
    Tests linkml:Any.

    :param framework: all should support built-in types
    :param example_value: value to check
    :return:
    """
    if isinstance(example_value, Decimal):
        pytest.skip("Decimal not supported by YAML - https://github.com/yaml/pyyaml/issues/255")
    if framework in [SQL_DDL_SQLITE, SQL_DDL_POSTGRES]:
        pytest.skip("TODO: add support in sqlgen")
    classes = {
        CLASS_ANY: {
            "class_uri": "linkml:Any",
        },
        CLASS_C: {
            "attributes": {
                SLOT_S1: {
                    "range": "Any",
                    "_mappings": {
                        # PYDANTIC: f"{SLOT_S1}: Optional[Any]",
                        # PYTHON_DATACLASSES: f"{SLOT_S1}: Optional[Any]",
                    },
                },
            }
        },
    }
    schema = validated_schema(test_any_type, "linkml_any", framework, classes=classes, core_elements=["Any"])
    expected_behavior = ValidationBehavior.IMPLEMENTS
    check_data(
        schema,
        f"{type(example_value).__name__}-{example_value}",
        framework,
        {SLOT_S1: example_value},
        True,
        expected_behavior=expected_behavior,
        target_class=CLASS_C,
        exclude_rdf=True,
        description=f"linkml:Any with {example_value}",
    )


@pytest.mark.parametrize(
    "linkml_type,example_value,is_valid",
    [
        ("uri", "http://example.org/x/1", True),
        ("uri", "X 1", False),
        ("uriorcurie", "X:1", True),
        ("uriorcurie", "X.Y:1", True),
        ("uriorcurie", "X 1", False),
        ("uriorcurie", "X 1:1", False),
        # ("uriorcurie", "X:1 2", False),
        ("curie", "X:1", True),
        ("curie", "X.Y:A1", True),
        ("curie", "X 1", False),
        ("curie", "X 1:A1", False),
    ],
)
@pytest.mark.parametrize("framework", CORE_FRAMEWORKS)
def test_uri_types(framework, linkml_type, example_value, is_valid):
    """
    Tests behavior of uri and uriorcurie.

    :param framework: all should support built-in types
    :param linkml_type: from the linkml metamodel
    :param example_value: value to check
    :param is_valid: whether the value is valid
    :return:
    """
    if example_value == "X:1":
        if framework in [PYTHON_DATACLASSES, SHACL, SHEX, OWL, SQL_DDL_SQLITE]:
            pytest.skip("Incorrectly flagged as invalid")
    classes = {
        CLASS_C: {
            "attributes": {
                SLOT_S1: {
                    "range": linkml_type,
                },
            }
        },
    }
    expected_behavior = ValidationBehavior.IMPLEMENTS
    if not is_valid and framework in [PYDANTIC, JSON_SCHEMA]:
        expected_behavior = ValidationBehavior.INCOMPLETE
    schema = validated_schema(
        test_uri_types,
        linkml_type,
        framework,
        classes=classes,
        core_elements=["uri", "uriorcurie"],
    )
    check_data(
        schema,
        ensafeify(f"{example_value}-{example_value}"),
        framework,
        {SLOT_S1: example_value},
        is_valid,
        expected_behavior=expected_behavior,
        target_class=CLASS_C,
        description="uris and curies",
    )


@pytest.mark.parametrize(
    "linkml_type,example_value,is_valid",
    [
        ("date", "Friday", False),
        ("date", "2021", False),
        ("date", "20210101", False),
        ("datetime", "Friday", False),
        ("time", "Friday", False),
        ("date", "2021-01-01", True),
        ("date", "2021-01-01+06:00", True),
        ("datetime", "2021-01-01", False),
        ("datetime", "2002-05-30T09:00:00", True),
        ("datetime", "2002-05-30T09:00:00Z", True),
        ("datetime", "2002-05-30T09:00:00+06:00", True),
        ("time", "09:00:00", True),
        ("time", "09:00:00.5", True),
        ("time", "09:00:00Z", True),
        ("duration", "P5Y2M10DT15H", True),
    ],
)
@pytest.mark.parametrize("framework", CORE_FRAMEWORKS)
def test_date_types(framework, linkml_type, example_value, is_valid):
    """
    Tests behavior of date types.

    Known issues:

    - xsd:dates allow for time zone offsets, but this isn't supported in all frameworks

    See also:

    - `<https://stackoverflow.com/questions/20264146/json-schema-date-time-does-not-check-correctly>`_

    :param framework: all should support built-in types
    :param linkml_type: from the linkml metamodel
    :param example_value: value to check
    :param is_valid: whether the value is valid
    :return:
    """
    if linkml_type == "duration":
        pytest.skip("duration not yet supported")
    classes = {
        CLASS_C: {
            "attributes": {
                SLOT_S1: {
                    "range": linkml_type,
                },
            }
        },
    }
    coerced = False
    expected_behavior = ValidationBehavior.IMPLEMENTS
    schema = validated_schema(
        test_date_types,
        linkml_type,
        framework,
        classes=classes,
        core_elements=["range", "TypeDefinition"],
    )
    if framework == SQL_DDL_SQLITE:
        # SQLite Date type only accepts Python date objects as input
        expected_behavior = ValidationBehavior.INCOMPLETE
    if framework == PYTHON_DATACLASSES:
        if linkml_type == "datetime" and example_value == "2021-01-01":
            expected_behavior = ValidationBehavior.COERCES
        if linkml_type == "time" and "." in example_value and is_valid:
            expected_behavior = ValidationBehavior.FALSE_POSITIVE
    if framework == PYDANTIC:
        if not IS_PYDANTIC_V1 and linkml_type == "datetime" and example_value == "2021-01-01":
            expected_behavior = ValidationBehavior.COERCES
        if linkml_type == "time" and is_valid is False:
            expected_behavior = ValidationBehavior.INCOMPLETE
        if linkml_type == "date" and is_valid is False and example_value.startswith("2021"):
            expected_behavior = ValidationBehavior.INCOMPLETE
    if framework == JSON_SCHEMA:
        # RFC3339 requires either Z or time zone offset
        if (
            linkml_type in ["time", "datetime"]
            and is_valid
            and "Z" not in example_value
            and "+06:00" not in example_value
        ):
            expected_behavior = ValidationBehavior.FALSE_POSITIVE
        if linkml_type == "date" and "+" in example_value and is_valid:
            expected_behavior = ValidationBehavior.FALSE_POSITIVE
    if ("+" in example_value or "Z" in example_value) and is_valid:
        if framework in [PYDANTIC, PYTHON_DATACLASSES]:
            expected_behavior = ValidationBehavior.FALSE_POSITIVE
    if framework in [OWL, SHACL, SHEX]:
        # OWL validation currently depends on python dataclasses to make instances;
        # this coerces;
        if not is_valid:
            expected_behavior = ValidationBehavior.INCOMPLETE
        else:
            # TODO: investigate this, hermit issue?
            expected_behavior = ValidationBehavior.FALSE_POSITIVE
    check_data(
        schema,
        ensafeify(f"times-{example_value}-{example_value}"),
        framework,
        {SLOT_S1: example_value},
        is_valid,
        expected_behavior=expected_behavior,
        target_class=CLASS_C,
        coerced=coerced,
        description="uris and curies",
    )


@pytest.mark.parametrize(
    "data_name,value",
    [
        ("sv", "x"),
        ("list2", ["x", "y"]),
    ],
)
@pytest.mark.parametrize("required", [False, True])
@pytest.mark.parametrize("multivalued", [False, True])
@pytest.mark.parametrize("framework", CORE_FRAMEWORKS)
def test_cardinality(framework, multivalued, required, data_name, value):
    """
    Tests cardinality (required, multivalued) behavior.

    :param framework: all should support cardinality
    :param multivalued: corresponds to linkml:multivalued
    :param required: corresponds to linkml:required
    :param data_name: name of the test data
    :param value: value to check
    :return:
    """
    choices = {
        (PYDANTIC, False, False): "Optional[str] = Field(None",
        (PYDANTIC, False, True): "str = Field(...",
        (PYDANTIC, True, False): "Optional[List[str]] = Field(default_factory=list",
        (PYDANTIC, True, True): "List[str] = Field(default_factory=list",
        # TODO: values
        (PYTHON_DATACLASSES, False, False): "",
        (PYTHON_DATACLASSES, False, True): "",
        (PYTHON_DATACLASSES, True, False): "",
        (PYTHON_DATACLASSES, True, True): "",
        (SHEX, False, False): " ?",
        (SHEX, False, True): "",
        (SHEX, True, False): "*",
        (SHEX, True, True): " +",
    }
    shacl = (
        "@prefix ex: <http://example.org/> ."
        "@prefix rdf: <http://www.w3.org/1999/02/22-rdf-syntax-ns#> ."
        "@prefix sh: <http://www.w3.org/ns/shacl#> ."
        "@prefix xsd: <http://www.w3.org/2001/XMLSchema#> ."
        "ex:C a sh:NodeShape ;"
        "sh:closed true ;"
        "sh:ignoredProperties ( rdf:type ) ;"
        "sh:property [ sh:datatype xsd:string ;"
        f"    {'sh:maxCount 1 ;' if not multivalued else ''}"
        f"    {'sh:minCount 1 ;' if required else ''}"
        "    sh:nodeKind sh:Literal ;"
        "    sh:order 0 ;"
        "    sh:path ex:s1 ] ;"
        "sh:targetClass ex:C ."
    )
    shex = (
        "< C > CLOSED {"
        f"  (  $ < C_tes > < s1 > @ < String >{choices[(SHEX, multivalued, required)]} ;"
        "    rdf:type[< C >] ?"
        "  )"
        "}"
    )
    owl_mv = "" if multivalued else "[ a owl:Restriction ; owl:maxCardinality 1 ; owl:onProperty ex:s1 ],"
    owl = (
        "@prefix ex: <http://example.org/> ."
        "@prefix rdf: <http://www.w3.org/1999/02/22-rdf-syntax-ns#> ."
        "@prefix sh: <http://www.w3.org/ns/shacl#> ."
        "@prefix xsd: <http://www.w3.org/2001/XMLSchema#> ."
        "@prefix owl: <http://www.w3.org/2002/07/owl#> ."
        "@prefix rdfs: <http://www.w3.org/2000/01/rdf-schema#> ."
        "ex:C a owl:Class ;"
        'rdfs:label "C" ;'
        "rdfs:subClassOf [ a owl:Restriction ;"
        f"    owl:minCardinality {1 if required else 0} ;"
        "    owl:onProperty ex:s1 ],"
        f"{owl_mv}"
        "    [ a owl:Restriction ;"
        "    owl:allValuesFrom xsd:string ;"
        "   owl:onProperty ex:s1 ] ."
    )
    sql_nullable = "NOT NULL" if required else ""
    if not multivalued:
        sqlite = 'CREATE TABLE "C" (' f"  id INTEGER NOT NULL," f"  s1 TEXT {sql_nullable}," "  PRIMARY KEY (id)" ");"
    else:
        sqlite = (
            'CREATE TABLE "C_s1" ('
            '   "C_id" INTEGER,'
            f"   s1 TEXT {sql_nullable},"
            '   PRIMARY KEY ("C_id", s1),'
            '   FOREIGN KEY("C_id") REFERENCES "C" (id)'
            ");"
        )

    classes = {
        CLASS_C: {
            "attributes": {
                SLOT_S1: {
                    "required": required,
                    "multivalued": multivalued,
                    "_mappings": {
                        PYDANTIC: choices[(PYDANTIC, multivalued, required)],
                        PYTHON_DATACLASSES: choices[(PYTHON_DATACLASSES, multivalued, required)],
                        SHACL: shacl,
                        SHEX: shex,
                        OWL: owl,
                        SQL_DDL_SQLITE: sqlite,
                        SQL_DDL_POSTGRES: sqlite.replace("id INTEGER", "id SERIAL"),
                    },
                },
            }
        }
    }
    schema = validated_schema(
        test_cardinality,
        f"MV{multivalued}_REQ{required}",
        framework,
        classes=classes,
        core_elements=["required", "multivalued"],
    )
    coerced = None
    is_valid = True
    list2scalar = False
    if multivalued and not isinstance(value, list):
        coerced = [value]
    if not multivalued and isinstance(value, list):
        is_valid = False
        list2scalar = True
        # coerced = value[0] ## TODO
    if coerced:
        is_valid = False
        coerced = {SLOT_S1: coerced}
    expected_behavior = ValidationBehavior.IMPLEMENTS
    if coerced and framework == PYTHON_DATACLASSES:
        expected_behavior = ValidationBehavior.COERCES
    if list2scalar and framework == PYTHON_DATACLASSES:
        # dc will cast a list to a string serialization.
        # TODO: consider this a valid coercion?
        expected_behavior = ValidationBehavior.INCOMPLETE
    if framework == SQL_DDL_SQLITE:
        if not is_valid:
            # SQLite effectively coerces everything and has no type checking
            expected_behavior = ValidationBehavior.INCOMPLETE
    if framework == OWL:
        if not is_valid:
            # OWL is open world
            expected_behavior = ValidationBehavior.INCOMPLETE
    if framework == SHACL:
        if not is_valid:
            if multivalued and not isinstance(value, list):
                # RDF does not distinguish between singletons and single values
                expected_behavior = ValidationBehavior.INCOMPLETE
        if not multivalued and isinstance(value, list):
            # RDF does not distinguish between singletons and single values
            expected_behavior = ValidationBehavior.INCOMPLETE
    check_data(
        schema,
        data_name,
        framework,
        {SLOT_S1: value},
        is_valid,
        expected_behavior=expected_behavior,
        target_class=CLASS_C,
        coerced=coerced,
        description="cardinality",
    )


@pytest.mark.parametrize("framework", CORE_FRAMEWORKS)
@pytest.mark.parametrize("required_asserted", [None, True])
@pytest.mark.parametrize(
    "data_name,instance,is_valid",
    [
        ("empty", {}, False),
        ("present", {SLOT_ID: "x"}, True),
    ],
)
def test_identifier_is_required(framework, required_asserted, data_name, instance, is_valid):
    """
    Tests that when identifiers are specified they are treated as required.

    :param framework:
    :param required_asserted:
    :param data_name:
    :param instance:
    :param is_valid:
    :return:
    """
    if framework == SHACL:
        pytest.skip("TODO: @base CURIEs")
    classes = {
        CLASS_C: {
            "attributes": {
                SLOT_ID: {
                    "identifier": True,
                    "required": required_asserted,
                },
                SLOT_S1: {},
            }
        }
    }
    schema = validated_schema(
        test_identifier_is_required,
        f"requiredEQ_{required_asserted}",
        framework,
        classes=classes,
        core_elements=["identifier", "required"],
    )
    expected_behavior = ValidationBehavior.IMPLEMENTS
    check_data(
        schema,
        data_name,
        framework,
        instance,
        is_valid,
        expected_behavior=expected_behavior,
        target_class=CLASS_C,
        # coerced=coerced,
        description="identifier implies required",
    )


def ensafeify(name: str):
    """
    Converts a string to a safe label for use in file names and NCNames.

    :param name:
    :return:
    """
    safe_label = ""
    for char in name:
        if char.isalpha() or char.isnumeric() or char == "_":
            safe_label += char
        else:
            safe_label += underscore(unicodedata.name(char))
    return safe_label


@pytest.mark.parametrize("framework", CORE_FRAMEWORKS)
@pytest.mark.parametrize(
    "class_name,safe_class_name,slot_name,safe_slot_name,type_name",
    [
        ("C", "C", "s1", "s1", "T1"),
        ("C", "C", "S1", "S1", "t1"),
        ("c", "C", "S1", "S1", "t1"),
        ("C", "C", "s 1", "s_1", "t 1"),
        ("C", "C", "1s", "1s", "T1"),
    ],
)
def test_non_standard_names(framework, class_name, safe_class_name, slot_name, safe_slot_name, type_name):
    """
    Tests that non-standard class and slot names are handled gracefully.

    :param framework:
    :param class_name:
    :param safe_class_name:
    :param slot_name:
    :param safe_slot_name:
    :param type_name:
    :return:
    """
    classes = {
        class_name: {
            "attributes": {
                slot_name: {
                    "range": type_name,
                },
                # SLOT_S1: {
                #    "range": class_name,
                # }
            }
        }
    }
    types = {
        type_name: {
            "typeof": "string",
        },
    }
    name = ensafeify(f"ClassNameEQ_{class_name}__SlotNameEQ_{slot_name}__TypeNameEQ_{type_name}")
    schema = validated_schema(test_cardinality, name, framework, classes=classes, types=types, core_elements=["name"])
    expected_behavior = ValidationBehavior.IMPLEMENTS
    instance = {
        safe_slot_name: "x",
    }
    exclude_rdf = False
    if slot_name.startswith("1"):
        if framework in [PYTHON_DATACLASSES, PYDANTIC, SQL_DDL_SQLITE]:
            expected_behavior = ValidationBehavior.INCOMPLETE
        exclude_rdf = True
    if class_name == "c" and framework in [JSON_SCHEMA, SHACL]:
        pytest.skip("TODO: causes schemaview error")
    check_data(
        schema,
        "test",
        framework,
        instance,
        True,
        expected_behavior=expected_behavior,
        target_class=safe_class_name,
        # coerced=coerced,
        description="nom-standard names are allowed",
        exclude_rdf=exclude_rdf,
    )


@pytest.mark.parametrize("framework", CORE_FRAMEWORKS)
@pytest.mark.parametrize(
    "enum_name,pv_name",
    [
        ("E", "s1"),
        ("E", "S1"),
        ("e", "S1"),
        ("e 1", "S1"),
        ("E", "s 1"),
        ("E", "1s"),
        ("E", " "),
        ("E", "'"),
        ("E[x]", "[x]"),
        ("E", "[x]"),
    ],
)
def test_non_standard_num_names(framework, enum_name, pv_name):
    """
    Tests that non-standard enum and permissible value names are handled gracefully.

    :param framework:
    :param enum_name:
    :param pv_name:
    :return:
    """
    classes = {
        CLASS_C: {
            "attributes": {
                SLOT_S1: {
                    "range": enum_name,
                },
            }
        }
    }
    enums = {
        enum_name: {
            "permissible_values": {
                pv_name: {},
            },
        },
    }
    name = ensafeify(f"EN{enum_name}_PV{pv_name}")
    schema = validated_schema(
        test_non_standard_num_names,
        name,
        framework,
        classes=classes,
        enums=enums,
        core_elements=["name"],
    )
    expected_behavior = ValidationBehavior.IMPLEMENTS
    instance = {
        SLOT_S1: pv_name,
    }
    exclude_rdf = False
    if "[" in enum_name and framework in [PYDANTIC, SQL_DDL_SQLITE, PYTHON_DATACLASSES, OWL, SHACL]:
        # TODO: need to escape []s
        expected_behavior = ValidationBehavior.INCOMPLETE
        exclude_rdf = True
    if pv_name == " " and framework == PYDANTIC:
        expected_behavior = ValidationBehavior.INCOMPLETE
    check_data(
        schema,
        "test",
        framework,
        instance,
        True,
        expected_behavior=expected_behavior,
        target_class=CLASS_C,
        # coerced=coerced,
        description="nom-standard enum/pv names are allowed",
        exclude_rdf=exclude_rdf,
    )<|MERGE_RESOLUTION|>--- conflicted
+++ resolved
@@ -1,16 +1,8 @@
-<<<<<<< HEAD
 """Compliance tests for core constructs."""
-=======
->>>>>>> 22e4df36
 import sys
 import unicodedata
 from _decimal import Decimal
-
-<<<<<<< HEAD
 from _decimal import Decimal
-
-=======
->>>>>>> 22e4df36
 import pytest
 from linkml_runtime.utils.formatutils import underscore
 from pydantic.version import VERSION as PYDANTIC_VERSION
