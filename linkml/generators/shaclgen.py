--- conflicted
+++ resolved
@@ -1,13 +1,8 @@
 import logging
 import os
 from dataclasses import dataclass, field
-<<<<<<< HEAD
-from typing import Callable
-=======
->>>>>>> 5d2648f6
 
 import click
-from linkml_runtime.linkml_model.meta import ElementName
 from linkml_runtime.utils.formatutils import underscore
 from linkml_runtime.utils.schemaview import SchemaView
 from rdflib import BNode, Graph, Literal, URIRef
@@ -21,25 +16,16 @@
 LINK_ML_TYPES_BOOL = URIRef("http://www.w3.org/2001/XMLSchema#boolean")
 LINK_ML_TYPES_DECIMAL = URIRef("http://www.w3.org/2001/XMLSchema#decimal")
 LINK_ML_TYPES_INTEGER = URIRef("http://www.w3.org/2001/XMLSchema#integer")
-<<<<<<< HEAD
-LINK_ML_TYPES_FLOAT = URIRef("http://www.w3.org/2001/XMLSchema#foat")
-=======
 LINK_ML_TYPES_FLOAT = URIRef("http://www.w3.org/2001/XMLSchema#float")
->>>>>>> 5d2648f6
 LINK_ML_TYPES_DOUBLE = URIRef("http://www.w3.org/2001/XMLSchema#double")
 LINK_ML_TYPES_DURATION = URIRef("http://www.w3.org/2001/XMLSchema#duration")
 LINK_ML_TYPES_DATETIME = URIRef("http://www.w3.org/2001/XMLSchema#dateTime")
 LINK_ML_TYPES_DATE = URIRef("http://www.w3.org/2001/XMLSchema#date")
 LINK_ML_TYPES_TIME = URIRef("http://www.w3.org/2001/XMLSchema#time")
-<<<<<<< HEAD
 LINK_ML_TYPES_ANY_URI = URIRef("http://www.w3.org/2001/XMLSchema#anyUri")
-LINK_ML_TYPES_IRI = URIRef("http://www.w3.org/2001/XMLSchema#iri")
-=======
-LINK_ML_TYPES_DATE_TIME = URIRef("http://www.w3.org/2001/XMLSchema#datetime")
 LINK_ML_TYPES_URI = URIRef("http://www.w3.org/2001/XMLSchema#anyURI")
 LINK_ML_TYPES_OBJECT_ID = URIRef("http://www.w3.org/ns/shex#iri")
 LINK_ML_TYPES_NODE_ID = URIRef("http://www.w3.org/ns/shex#nonLiteral")
->>>>>>> 5d2648f6
 
 
 
@@ -68,13 +54,7 @@
 
     def serialize(self, **args) -> None:
         g = self.as_graph()
-<<<<<<< HEAD
-        data = g.serialize(
-            format="turtle" if self.format in ["owl", "ttl"] else self.format
-        ) #.decode()
-=======
         data = g.serialize(format="turtle" if self.format in ["owl", "ttl"] else self.format).decode()
->>>>>>> 5d2648f6
         return data
 
     def as_graph(self) -> None:
@@ -137,70 +117,6 @@
                     prop_pv_literal(SH.minCount, 1)
                 prop_pv_literal(SH.minInclusive, s.minimum_value)
                 prop_pv_literal(SH.maxInclusive, s.maximum_value)
-<<<<<<< HEAD
-
-                all_classes = sv.all_classes()
-                if s.any_of:
-                    or_node = BNode()
-                    prop_pv(SH["or"], or_node)
-                    range_list = []
-                    for any in s.any_of:
-                        r = any.range
-                        if r in all_classes:
-                            class_node = BNode()
-
-                            def cl_node_pv(p, v):
-                                if v is not None:
-                                    g.add((class_node, p, v))
-
-                            self._add_class(cl_node_pv, r)
-                            range_list.append(class_node)
-                        elif r in sv.all_types().values():
-                            t_node = BNode()
-
-                            def t_node_pv(p, v):
-                                if v is not None:
-                                    g.add((t_node, p, v))
-
-                            self._add_type(t_node_pv, r)
-                            range_list.append(t_node)
-                        elif r in sv.all_enums():
-                            en_node = BNode()
-
-                            def en_node_pv(p, v):
-                                if v is not None:
-                                    g.add((en_node, p, v))
-
-                            self._add_enum(g, en_node_pv, r)
-                            range_list.append(en_node)
-                        else:
-                            st_node = BNode()
-
-                            def st_node_pv(p, v):
-                                if v is not None:
-                                    g.add((st_node, p, v))
-
-                            add_simple_data_type(st_node_pv, r)
-                            range_list.append(st_node)
-                    Collection(g, or_node, range_list)
-
-                else:
-                    r = s.range
-                    if r in all_classes:
-                        self._add_class(prop_pv, r)
-                        if sv.get_identifier_slot(r) is not None:
-                            prop_pv(SH.nodeKind, SH.IRI)
-                        else:
-                            prop_pv(SH.node, URIRef(sv.get_uri(r, expand=True)))
-                    elif r in sv.all_types().values():
-                        self._add_type(prop_pv, r)
-                    elif r in sv.all_enums():
-                        self._add_enum(g, prop_pv, r)
-                    else:
-                        add_simple_data_type(prop_pv, r)
-                    if s.pattern:
-                        prop_pv(SH.pattern, Literal(s.pattern))
-=======
                 r = s.range
                 if r in sv.all_classes():
                     range_ref = sv.get_uri(r, expand=True)
@@ -235,7 +151,7 @@
                     elif r == "duration":
                         prop_pv(SH.datatype, LINK_ML_TYPES_DURATION)
                     elif r == "datetime":
-                        prop_pv(SH.datatype, LINK_ML_TYPES_DATETIME)
+                        prop_pv(SH.datatype, LINK_ML_TYPES_DATE_TIME)
                     elif r == "date":
                         prop_pv(SH.datatype, LINK_ML_TYPES_DATE)
                     elif r == "time":
@@ -268,64 +184,11 @@
                         prop_pv(SH.datatype, LINK_ML_TYPES_STRING)
                 if s.pattern:
                     prop_pv(SH.pattern, Literal(s.pattern))
->>>>>>> 5d2648f6
+                if s.pattern:
+                    prop_pv(SH.pattern, Literal(s.pattern))
+
         return g
 
-    def _add_class(self, func: Callable, r: ElementName) -> None:
-        sv = self.schemaview
-        range_ref = sv.get_uri(r, expand=True)
-        func(SH["class"], URIRef(range_ref))
-
-    def _add_enum(self, g: Graph, func: Callable, r: ElementName) -> None:
-        sv = self.schemaview
-        enum = sv.get_enum(r)
-        pv_node = BNode()
-        Collection(
-            g,
-            pv_node,
-            [
-                URIRef(sv.expand_curie(pv.meaning)) if pv.meaning else Literal(pv_name)
-                for pv_name, pv in enum.permissible_values.items()
-            ],
-        )
-        func(SH["in"], pv_node)
-
-    def _add_type(self, func: Callable, r: ElementName) -> None:
-        sv = self.schemaview
-        rt = sv.get_type(r)
-        if rt.uri:
-            func(SH.datatype, rt.uri)
-        else:
-            logging.error(f"No URI for type {rt.name}")
-
-
-def add_simple_data_type(func: Callable, range: ElementName) -> None:
-    if range == "string":
-        func(SH.datatype, LINK_ML_TYPES_STRING)
-    elif range == "boolean":
-        func(SH.datatype, LINK_ML_TYPES_BOOL)
-    elif range == "duration":
-        func(SH.datatype, LINK_ML_TYPES_DURATION)
-    elif range == "datetime":
-        func(SH.datatype, LINK_ML_TYPES_DATETIME)
-    elif range == "date":
-        func(SH.datatype, LINK_ML_TYPES_DATE)
-    elif range == "time":
-        func(SH.datatype, LINK_ML_TYPES_TIME)
-    elif range == "decimal":
-        func(SH.datatype, LINK_ML_TYPES_DECIMAL)
-    elif range == "integer":
-        func(SH.datatype, LINK_ML_TYPES_INTEGER)
-    elif range == "floar":
-        func(SH.datatype, LINK_ML_TYPES_FLOAT)
-    elif range == "double":
-        func(SH.datatype, LINK_ML_TYPES_DOUBLE)
-    elif range == "curie":
-        func(SH.datatype, LINK_ML_TYPES_STRING)
-    elif range == "uri":
-        func(SH.datatype, LINK_ML_TYPES_ANY_URI)
-    elif range == "objectidentifier":
-        func(SH.datatype, LINK_ML_TYPES_IRI)
 
 @shared_arguments(ShaclGenerator)
 @click.option(
