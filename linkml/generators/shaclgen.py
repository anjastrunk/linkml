import logging
import os
from typing import Callable
from dataclasses import dataclass, field

import click
from linkml_runtime.linkml_model.meta import ElementName
from linkml_runtime.utils.formatutils import underscore
from linkml_runtime.utils.schemaview import SchemaView
from rdflib import BNode, Graph, Literal, URIRef
from rdflib.collection import Collection
from rdflib.namespace import RDF, SH

from linkml._version import __version__
from linkml.utils.generator import Generator, shared_arguments

LINK_ML_TYPES_STRING = URIRef("http://www.w3.org/2001/XMLSchema#string")
LINK_ML_TYPES_BOOL = URIRef("http://www.w3.org/2001/XMLSchema#boolean")
LINK_ML_TYPES_DECIMAL = URIRef("http://www.w3.org/2001/XMLSchema#decimal")
LINK_ML_TYPES_INTEGER = URIRef("http://www.w3.org/2001/XMLSchema#integer")
LINK_ML_TYPES_FLOAT = URIRef("http://www.w3.org/2001/XMLSchema#float")
LINK_ML_TYPES_DOUBLE = URIRef("http://www.w3.org/2001/XMLSchema#double")
LINK_ML_TYPES_DURATION = URIRef("http://www.w3.org/2001/XMLSchema#duration")
LINK_ML_TYPES_DATETIME = URIRef("http://www.w3.org/2001/XMLSchema#dateTime")
LINK_ML_TYPES_DATE = URIRef("http://www.w3.org/2001/XMLSchema#date")
LINK_ML_TYPES_TIME = URIRef("http://www.w3.org/2001/XMLSchema#time")
LINK_ML_TYPES_DATE_TIME = URIRef("http://www.w3.org/2001/XMLSchema#datetime")
LINK_ML_TYPES_URI = URIRef("http://www.w3.org/2001/XMLSchema#anyURI")
LINK_ML_TYPES_OBJECT_ID = URIRef("http://www.w3.org/ns/shex#iri")
LINK_ML_TYPES_NODE_ID = URIRef("http://www.w3.org/ns/shex#nonLiteral")


@dataclass
class ShaclGenerator(Generator):
    # ClassVars
    closed: bool = field(default_factory=lambda: True)
    """True means add 'sh:closed=true' to all shapes, except of mixin shapes and shapes, that have parents"""

    generatorname = os.path.basename(__file__)
    generatorversion = "0.0.1"
    valid_formats = ["ttl"]
    file_extension = "shacl.ttl"
    visit_all_class_slots = False
    uses_schemaloader = True

    def __post_init__(self) -> None:
        self.schemaview = SchemaView(self.schema)
        super().__post_init__()
        self.generate_header()

    def generate_header(self):
        print(f"# metamodel_version: {self.schema.metamodel_version}")
        if self.schema.version:
            print(f"# version: {self.schema.version}")

    def serialize(self, **args) -> str:
        g = self.as_graph()
        data = g.serialize(format="turtle" if self.format in ["owl", "ttl"] else self.format)
        return data

    def as_graph(self) -> Graph:
        sv = self.schemaview
        g = Graph()
        g.bind("sh", SH)
        for pfx in self.schema.prefixes.values():
            g.bind(str(pfx.prefix_prefix), pfx.prefix_reference)

        for c in sv.all_classes().values():

            def shape_pv(p, v):
                if v is not None:
                    g.add((class_uri, p, v))

            class_uri = URIRef(sv.get_uri(c, expand=True))
            shape_pv(RDF.type, SH.NodeShape)
            shape_pv(SH.targetClass, class_uri)  # TODO
            if self.closed:
                if c.mixin or c.abstract:
                    shape_pv(SH.closed, Literal(False))
                else:
                    shape_pv(SH.closed, Literal(True))
            else:
                shape_pv(SH.closed, Literal(False))
            if c.title is not None:
                shape_pv(SH.name, Literal(c.title))
            if c.description is not None:
                shape_pv(SH.description, Literal(c.description))
            list_node = BNode()
            Collection(g, list_node, [RDF.type])
            shape_pv(SH.ignoredProperties, list_node)
            order = 0
            for s in sv.class_induced_slots(c.name):
                # fixed in linkml-runtime 1.1.3
                if s.name in sv.element_by_schema_map():
                    slot_uri = URIRef(sv.get_uri(s, expand=True))
                else:
                    pfx = sv.schema.default_prefix
                    slot_uri = URIRef(sv.expand_curie(f"{pfx}:{underscore(s.name)}"))
                pnode = BNode()
                shape_pv(SH.property, pnode)

                def prop_pv(p, v):
                    if v is not None:
                        g.add((pnode, p, v))

                def prop_pv_literal(p, v):
                    if v is not None:
                        g.add((pnode, p, Literal(v)))

                prop_pv(SH.path, slot_uri)
                prop_pv_literal(SH.order, order)
                order += 1
                prop_pv_literal(SH.name, s.title)
                prop_pv_literal(SH.description, s.description)
                if not s.multivalued:
                    prop_pv_literal(SH.maxCount, 1)
                if s.required:
                    prop_pv_literal(SH.minCount, 1)
                prop_pv_literal(SH.minInclusive, s.minimum_value)
                prop_pv_literal(SH.maxInclusive, s.maximum_value)
<<<<<<< HEAD

                all_classes = sv.all_classes()
                if s.any_of:
                    or_node = BNode()
                    prop_pv(SH["or"], or_node)
                    range_list = []
                    for any in s.any_of:
                        r = any.range
                        if r in all_classes:
                            class_node = BNode()

                            def cl_node_pv(p, v):
                                if v is not None:
                                    g.add((class_node, p, v))

                            self._add_class(cl_node_pv, r)
                            range_list.append(class_node)
                        elif r in sv.all_types().values():
                            t_node = BNode()

                            def t_node_pv(p, v):
                                if v is not None:
                                    g.add((t_node, p, v))

                            self._add_type(t_node_pv, r)
                            range_list.append(t_node)
                        elif r in sv.all_enums():
                            en_node = BNode()

                            def en_node_pv(p, v):
                                if v is not None:
                                    g.add((en_node, p, v))

                            self._add_enum(g, en_node_pv, r)
                            range_list.append(en_node)
                        else:
                            st_node = BNode()

                            def st_node_pv(p, v):
                                if v is not None:
                                    g.add((st_node, p, v))

                            add_simple_data_type(st_node_pv, r)
                            range_list.append(st_node)
                    Collection(g, or_node, range_list)

                else:
                    r = s.range
                    if r in all_classes:
                        self._add_class(prop_pv, r)
                        if sv.get_identifier_slot(r) is not None:
                            prop_pv(SH.nodeKind, SH.IRI)
                        else:
                            prop_pv(SH.nodeKind, SH.BlankNode)
                    elif r in sv.all_types().values():
                        self._add_type(prop_pv, r)
                    elif r in sv.all_enums():
                        self._add_enum(g, prop_pv, r)
                    else:
                        add_simple_data_type(prop_pv, r)
                    if s.pattern:
                        prop_pv(SH.pattern, Literal(s.pattern))
=======
                prop_pv_literal(SH.hasValue, s.equals_number)
                r = s.range
                if r in sv.all_classes():
                    range_ref = sv.get_uri(r, expand=True)
                    prop_pv(SH["class"], URIRef(range_ref))
                    if sv.get_identifier_slot(r) is not None:
                        prop_pv(SH.nodeKind, SH.IRI)
                    else:
                        prop_pv(SH.nodeKind, SH.BlankNode)
                elif r in sv.all_types().values():
                    rt = sv.get_type(r)
                    if rt.uri:
                        prop_pv(SH.datatype, rt.uri)
                    else:
                        logging.error(f"No URI for type {rt.name}")
                elif r in sv.all_enums():
                    e = sv.get_enum(r)
                    pv_node = BNode()
                    Collection(
                        g,
                        pv_node,
                        [
                            URIRef(sv.expand_curie(pv.meaning)) if pv.meaning else Literal(pv_name)
                            for pv_name, pv in e.permissible_values.items()
                        ],
                    )
                    prop_pv(SH["in"], pv_node)
                else:
                    if r == "string":
                        prop_pv(SH.datatype, LINK_ML_TYPES_STRING)
                    elif r == "boolean":
                        prop_pv(SH.datatype, LINK_ML_TYPES_BOOL)
                    elif r == "duration":
                        prop_pv(SH.datatype, LINK_ML_TYPES_DURATION)
                    elif r == "datetime":
                        prop_pv(SH.datatype, LINK_ML_TYPES_DATETIME)
                    elif r == "date":
                        prop_pv(SH.datatype, LINK_ML_TYPES_DATE)
                    elif r == "time":
                        prop_pv(SH.datatype, LINK_ML_TYPES_TIME)
                    elif r == "datetime":
                        prop_pv(SH.datatype, LINK_ML_TYPES_DATE_TIME)
                    elif r == "decimal":
                        prop_pv(SH.datatype, LINK_ML_TYPES_DECIMAL)
                    elif r == "integer":
                        prop_pv(SH.datatype, LINK_ML_TYPES_INTEGER)
                    elif r == "float":
                        prop_pv(SH.datatype, LINK_ML_TYPES_FLOAT)
                    elif r == "double":
                        prop_pv(SH.datatype, LINK_ML_TYPES_DOUBLE)
                    elif r == "uri":
                        prop_pv(SH.datatype, LINK_ML_TYPES_URI)
                    elif r == "curi":
                        prop_pv(SH.datatype, LINK_ML_TYPES_STRING)
                    elif r == "ncname":
                        prop_pv(SH.datatype, LINK_ML_TYPES_STRING)
                    elif r == "objectidentifier":
                        prop_pv(SH.datatype, LINK_ML_TYPES_OBJECT_ID)
                    elif r == "nodeidentifier":
                        prop_pv(SH.datatype, LINK_ML_TYPES_NODE_ID)
                    elif r == "jsonpointer":
                        prop_pv(SH.datatype, LINK_ML_TYPES_STRING)
                    elif r == "jsonpath":
                        prop_pv(SH.datatype, LINK_ML_TYPES_STRING)
                    elif r == "sparqlpath":
                        prop_pv(SH.datatype, LINK_ML_TYPES_STRING)
                if s.pattern:
                    prop_pv(SH.pattern, Literal(s.pattern))
>>>>>>> 729ae82e
        return g

    def _add_class(self, func: Callable, r: ElementName) -> None:
        sv = self.schemaview
        range_ref = sv.get_uri(r, expand=True)
        func(SH["class"], URIRef(range_ref))

    def _add_enum(self, g: Graph, func: Callable, r: ElementName) -> None:
        sv = self.schemaview
        enum = sv.get_enum(r)
        pv_node = BNode()
        Collection(
            g,
            pv_node,
            [
                URIRef(sv.expand_curie(pv.meaning)) if pv.meaning else Literal(pv_name)
                for pv_name, pv in enum.permissible_values.items()
            ],
        )
        func(SH["in"], pv_node)

    def _add_type(self, func: Callable, r: ElementName) -> None:
        sv = self.schemaview
        rt = sv.get_type(r)
        if rt.uri:
            func(SH.datatype, rt.uri)
        else:
            logging.error(f"No URI for type {rt.name}")


def add_simple_data_type(func: Callable, range: ElementName) -> None:
    if range == "string":
        func(SH.datatype, LINK_ML_TYPES_STRING)
    elif range == "boolean":
        func(SH.datatype, LINK_ML_TYPES_BOOL)
    elif range == "duration":
        func(SH.datatype, LINK_ML_TYPES_DURATION)
    elif range == "datetime":
        func(SH.datatype, LINK_ML_TYPES_DATETIME)
    elif range == "date":
        func(SH.datatype, LINK_ML_TYPES_DATE)
    elif range == "time":
        func(SH.datatype, LINK_ML_TYPES_TIME)
    elif range == "decimal":
        func(SH.datatype, LINK_ML_TYPES_DECIMAL)
    elif range == "integer":
        func(SH.datatype, LINK_ML_TYPES_INTEGER)


@shared_arguments(ShaclGenerator)
@click.option(
    "--closed/--non-closed",
    default=True,
    show_default=True,
    help="Use '--closed' to generate closed SHACL shapes. Use '--non-closed' to generate open SHACL shapes.",
)
@click.version_option(__version__, "-V", "--version")
@click.command()
def cli(yamlfile, **args):
    """Generate SHACL turtle from a LinkML model"""
    gen = ShaclGenerator(yamlfile, **args)
    print(gen.serialize())


if __name__ == "__main__":
    cli()<|MERGE_RESOLUTION|>--- conflicted
+++ resolved
@@ -118,8 +118,6 @@
                     prop_pv_literal(SH.minCount, 1)
                 prop_pv_literal(SH.minInclusive, s.minimum_value)
                 prop_pv_literal(SH.maxInclusive, s.maximum_value)
-<<<<<<< HEAD
-
                 all_classes = sv.all_classes()
                 if s.any_of:
                     or_node = BNode()
@@ -166,6 +164,7 @@
                     Collection(g, or_node, range_list)
 
                 else:
+                    prop_pv_literal(SH.hasValue, s.equals_number)
                     r = s.range
                     if r in all_classes:
                         self._add_class(prop_pv, r)
@@ -181,76 +180,6 @@
                         add_simple_data_type(prop_pv, r)
                     if s.pattern:
                         prop_pv(SH.pattern, Literal(s.pattern))
-=======
-                prop_pv_literal(SH.hasValue, s.equals_number)
-                r = s.range
-                if r in sv.all_classes():
-                    range_ref = sv.get_uri(r, expand=True)
-                    prop_pv(SH["class"], URIRef(range_ref))
-                    if sv.get_identifier_slot(r) is not None:
-                        prop_pv(SH.nodeKind, SH.IRI)
-                    else:
-                        prop_pv(SH.nodeKind, SH.BlankNode)
-                elif r in sv.all_types().values():
-                    rt = sv.get_type(r)
-                    if rt.uri:
-                        prop_pv(SH.datatype, rt.uri)
-                    else:
-                        logging.error(f"No URI for type {rt.name}")
-                elif r in sv.all_enums():
-                    e = sv.get_enum(r)
-                    pv_node = BNode()
-                    Collection(
-                        g,
-                        pv_node,
-                        [
-                            URIRef(sv.expand_curie(pv.meaning)) if pv.meaning else Literal(pv_name)
-                            for pv_name, pv in e.permissible_values.items()
-                        ],
-                    )
-                    prop_pv(SH["in"], pv_node)
-                else:
-                    if r == "string":
-                        prop_pv(SH.datatype, LINK_ML_TYPES_STRING)
-                    elif r == "boolean":
-                        prop_pv(SH.datatype, LINK_ML_TYPES_BOOL)
-                    elif r == "duration":
-                        prop_pv(SH.datatype, LINK_ML_TYPES_DURATION)
-                    elif r == "datetime":
-                        prop_pv(SH.datatype, LINK_ML_TYPES_DATETIME)
-                    elif r == "date":
-                        prop_pv(SH.datatype, LINK_ML_TYPES_DATE)
-                    elif r == "time":
-                        prop_pv(SH.datatype, LINK_ML_TYPES_TIME)
-                    elif r == "datetime":
-                        prop_pv(SH.datatype, LINK_ML_TYPES_DATE_TIME)
-                    elif r == "decimal":
-                        prop_pv(SH.datatype, LINK_ML_TYPES_DECIMAL)
-                    elif r == "integer":
-                        prop_pv(SH.datatype, LINK_ML_TYPES_INTEGER)
-                    elif r == "float":
-                        prop_pv(SH.datatype, LINK_ML_TYPES_FLOAT)
-                    elif r == "double":
-                        prop_pv(SH.datatype, LINK_ML_TYPES_DOUBLE)
-                    elif r == "uri":
-                        prop_pv(SH.datatype, LINK_ML_TYPES_URI)
-                    elif r == "curi":
-                        prop_pv(SH.datatype, LINK_ML_TYPES_STRING)
-                    elif r == "ncname":
-                        prop_pv(SH.datatype, LINK_ML_TYPES_STRING)
-                    elif r == "objectidentifier":
-                        prop_pv(SH.datatype, LINK_ML_TYPES_OBJECT_ID)
-                    elif r == "nodeidentifier":
-                        prop_pv(SH.datatype, LINK_ML_TYPES_NODE_ID)
-                    elif r == "jsonpointer":
-                        prop_pv(SH.datatype, LINK_ML_TYPES_STRING)
-                    elif r == "jsonpath":
-                        prop_pv(SH.datatype, LINK_ML_TYPES_STRING)
-                    elif r == "sparqlpath":
-                        prop_pv(SH.datatype, LINK_ML_TYPES_STRING)
-                if s.pattern:
-                    prop_pv(SH.pattern, Literal(s.pattern))
->>>>>>> 729ae82e
         return g
 
     def _add_class(self, func: Callable, r: ElementName) -> None:
@@ -281,23 +210,45 @@
             logging.error(f"No URI for type {rt.name}")
 
 
-def add_simple_data_type(func: Callable, range: ElementName) -> None:
-    if range == "string":
-        func(SH.datatype, LINK_ML_TYPES_STRING)
-    elif range == "boolean":
+def add_simple_data_type(func: Callable, r: ElementName) -> None:
+    if r == "string":
+        func(SH.datatype, LINK_ML_TYPES_STRING)
+    elif r == "boolean":
         func(SH.datatype, LINK_ML_TYPES_BOOL)
-    elif range == "duration":
+    elif r == "duration":
         func(SH.datatype, LINK_ML_TYPES_DURATION)
-    elif range == "datetime":
+    elif r == "datetime":
         func(SH.datatype, LINK_ML_TYPES_DATETIME)
-    elif range == "date":
+    elif r == "date":
         func(SH.datatype, LINK_ML_TYPES_DATE)
-    elif range == "time":
+    elif r == "time":
         func(SH.datatype, LINK_ML_TYPES_TIME)
-    elif range == "decimal":
+    elif r == "datetime":
+        func(SH.datatype, LINK_ML_TYPES_DATE_TIME)
+    elif r == "decimal":
         func(SH.datatype, LINK_ML_TYPES_DECIMAL)
-    elif range == "integer":
+    elif r == "integer":
         func(SH.datatype, LINK_ML_TYPES_INTEGER)
+    elif r == "float":
+        func(SH.datatype, LINK_ML_TYPES_FLOAT)
+    elif r == "double":
+        func(SH.datatype, LINK_ML_TYPES_DOUBLE)
+    elif r == "uri":
+        func(SH.datatype, LINK_ML_TYPES_URI)
+    elif r == "curi":
+        func(SH.datatype, LINK_ML_TYPES_STRING)
+    elif r == "ncname":
+        func(SH.datatype, LINK_ML_TYPES_STRING)
+    elif r == "objectidentifier":
+        func(SH.datatype, LINK_ML_TYPES_OBJECT_ID)
+    elif r == "nodeidentifier":
+        func(SH.datatype, LINK_ML_TYPES_NODE_ID)
+    elif r == "jsonpointer":
+        func(SH.datatype, LINK_ML_TYPES_STRING)
+    elif r == "jsonpath":
+        func(SH.datatype, LINK_ML_TYPES_STRING)
+    elif r == "sparqlpath":
+        func(SH.datatype, LINK_ML_TYPES_STRING)
 
 
 @shared_arguments(ShaclGenerator)
